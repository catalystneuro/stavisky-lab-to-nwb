"""Primary NWBConverter class for this dataset."""
from neuroconv import NWBConverter
from pynwb import NWBFile
from typing import Optional

from neuroconv.tools.nwb_helpers import make_or_load_nwbfile

from stavisky_lab_to_nwb.general_interfaces import (
    StaviskyTemporalAlignmentInterface,
    StaviskyRecordingInterface,
    StaviskySortingInterface,
<<<<<<< HEAD
    StaviskySpikingBandPowerInterface,
    StaviskyFilteredRecordingInterface,
    StaviskySmoothedSpikingBandPowerInterface,
    StaviskySmoothedThreshCrossingInterface,
=======
    StaviskyAudioInterface,
>>>>>>> 60fdd7d7
)

from stavisky_lab_to_nwb.braintotext import (
    BrainToTextPhonemeLogitsInterface,
    BrainToTextDecodedTextInterface,
    BrainToTextTrialsInterface,
)


class BrainToTextNWBConverter(NWBConverter):
    """Primary conversion class for my extracellular electrophysiology dataset."""

    data_interface_classes = dict(
        Recording=StaviskyRecordingInterface,
        Sorting=StaviskySortingInterface,
        Trials=BrainToTextTrialsInterface,
<<<<<<< HEAD
        SpikingBandPower10ms=StaviskySpikingBandPowerInterface,
        SpikingBandPower20ms=StaviskySpikingBandPowerInterface,
=======
        # SpikingBandPower1ms=StaviskySpikingBandPowerInterface,
        # SpikingBandPower20ms=StaviskySpikingBandPowerInterface,
        Audio=StaviskyAudioInterface,
>>>>>>> 60fdd7d7
        PhonemeLogits=BrainToTextPhonemeLogitsInterface,
        DecodedText=BrainToTextDecodedTextInterface,
        FilteredRecording=StaviskyFilteredRecordingInterface,
        SmoothedSBP10ms=StaviskySmoothedSpikingBandPowerInterface,
        SmoothedTC10ms=StaviskySmoothedThreshCrossingInterface,
        SmoothedSBP20ms=StaviskySmoothedSpikingBandPowerInterface,
        SmoothedTC20ms=StaviskySmoothedThreshCrossingInterface,
    )

    def __init__(
        self,
        source_data: dict,
        verbose: bool = True,
        session_start_time: float = 0.0,
        reuse_timestamps: bool = True,
    ):
        self.verbose = verbose
        self._validate_source_data(source_data=source_data, verbose=self.verbose)
        self.session_start_time = session_start_time
        self.data_interface_objects = {}
        timestamp_source_interfaces = {}
        for name, data_interface in self.data_interface_classes.items():
            if name not in source_data:
                continue
            if reuse_timestamps and issubclass(data_interface, StaviskyTemporalAlignmentInterface):
                stream_name = source_data[name].get("stream_name", None)
                if (stream_name is not None) and (stream_name in timestamp_source_interfaces):
                    print(
                        f"Skipping loading timestamps for {name}, taking timestamps from "
                        f"{timestamp_source_interfaces[stream_name]} instead"
                    )
                    source_data["load_timestamps"] = False
                    self.data_interface_objects[name] = data_interface(**source_data[name])
                    self.data_interface_objects[name].set_timestamps_from_interface(
                        interface=self.data_interface_objects[timestamp_source_interfaces[stream_name]],
                    )
                else:
                    self.data_interface_objects[name] = data_interface(**source_data[name])
                    timestamp_source_interfaces[stream_name] = name
            else:
                self.data_interface_objects[name] = data_interface(**source_data[name])

    def temporally_align_data_interfaces(self):
        # initialize common clock variables
        redis_analog_clock = None
        nsp_analog_clock = None
        redis_neural_clock = None
        nsp_neural_clock = None
        # align audio start to session start time
        if "Audio" in self.data_interface_objects:
            redis_analog_clock = self.data_interface_objects["Audio"].get_timestamps(nsp=False)
            redis_analog_clock = (redis_analog_clock - self.session_start_time).astype("float64")
            nsp_analog_clock = self.data_interface_objects["Audio"].get_timestamps(nsp=True).astype("float64")
            self.data_interface_objects["Audio"].set_aligned_timestamps(redis_analog_clock, nsp=False)
        # align recording start to session start time
        if "Recording" in self.data_interface_objects:
            redis_neural_clock = self.data_interface_objects["Recording"].get_timestamps(nsp=False)
            redis_neural_clock = (redis_neural_clock - self.session_start_time).astype("float64")
            nsp_neural_clock = self.data_interface_objects["Recording"].get_timestamps(nsp=True).astype("float64")
            self.data_interface_objects["Recording"].set_aligned_timestamps(redis_neural_clock, nsp=False)
        # align sorting timestamps by recording or session start time
        if "Sorting" in self.data_interface_objects:
            if "Recording" in self.data_interface_objects:
                self.data_interface_objects["Sorting"].align_by_interpolation(
                    unaligned_timestamps=nsp_neural_clock,
                    aligned_timestamps=redis_neural_clock,
                    nsp=True,
                )
            else:
                self.data_interface_objects["Sorting"].sorting_extractor.set_clock("redis")
                self.data_interface_objects["Sorting"].set_aligned_starting_time(-self.session_start_time, nsp=False)
                self.data_interface_objects["Sorting"].set_dtype("float64", nsp=False)
        # align trial times
        if "Trials" in self.data_interface_objects:
            self.data_interface_objects["Trials"].set_aligned_starting_time(-self.session_start_time, clock="redis")
            if "Recording" in self.data_interface_objects:
                self.data_interface_objects["Trials"].align_by_interpolation(
                    unaligned_timestamps=nsp_neural_clock,
                    aligned_timestamps=redis_neural_clock,
                    clock="nsp_neural",
                )
<<<<<<< HEAD
        # align other ecephys data
        exclude_interfaces = ["Recording", "Audio", "Sorting", "Trials"]
        for name, interface in self.data_interface_objects.items():
            if not isinstance(interface, StaviskyTemporalAlignmentInterface):
                continue
            if name not in exclude_interfaces:
                interface.set_aligned_starting_time(-self.session_start_time, nsp=False)
                interface.set_dtype("float64", nsp=False)
                if "Recording" in self.data_interface_objects:
                    interface.align_by_interpolation(
                        unaligned_timestamps=nsp_neural_clock,
                        aligned_timestamps=redis_neural_clock,
                        nsp=True,
                    )
                else:
                    interface.set_aligned_timestamps(None, nsp=True)
=======
            if "Audio" in self.data_interface_objects:
                self.data_interface_objects["Trials"].align_by_interpolation(
                    unaligned_timestamps=nsp_analog_clock,
                    aligned_timestamps=redis_analog_clock,
                    clock="nsp_analog",
                )
>>>>>>> 60fdd7d7
        # align other data fields
        if "PhonemeLogits" in self.data_interface_objects:
            self.data_interface_objects["PhonemeLogits"].set_aligned_starting_time(-self.session_start_time)
        if "DecodedText" in self.data_interface_objects:
            self.data_interface_objects["DecodedText"].set_aligned_starting_time(-self.session_start_time)<|MERGE_RESOLUTION|>--- conflicted
+++ resolved
@@ -9,14 +9,11 @@
     StaviskyTemporalAlignmentInterface,
     StaviskyRecordingInterface,
     StaviskySortingInterface,
-<<<<<<< HEAD
     StaviskySpikingBandPowerInterface,
     StaviskyFilteredRecordingInterface,
     StaviskySmoothedSpikingBandPowerInterface,
     StaviskySmoothedThreshCrossingInterface,
-=======
     StaviskyAudioInterface,
->>>>>>> 60fdd7d7
 )
 
 from stavisky_lab_to_nwb.braintotext import (
@@ -33,16 +30,11 @@
         Recording=StaviskyRecordingInterface,
         Sorting=StaviskySortingInterface,
         Trials=BrainToTextTrialsInterface,
-<<<<<<< HEAD
+        Audio=StaviskyAudioInterface,
+        PhonemeLogits=BrainToTextPhonemeLogitsInterface,
+        DecodedText=BrainToTextDecodedTextInterface,
         SpikingBandPower10ms=StaviskySpikingBandPowerInterface,
         SpikingBandPower20ms=StaviskySpikingBandPowerInterface,
-=======
-        # SpikingBandPower1ms=StaviskySpikingBandPowerInterface,
-        # SpikingBandPower20ms=StaviskySpikingBandPowerInterface,
-        Audio=StaviskyAudioInterface,
->>>>>>> 60fdd7d7
-        PhonemeLogits=BrainToTextPhonemeLogitsInterface,
-        DecodedText=BrainToTextDecodedTextInterface,
         FilteredRecording=StaviskyFilteredRecordingInterface,
         SmoothedSBP10ms=StaviskySmoothedSpikingBandPowerInterface,
         SmoothedTC10ms=StaviskySmoothedThreshCrossingInterface,
@@ -122,7 +114,12 @@
                     aligned_timestamps=redis_neural_clock,
                     clock="nsp_neural",
                 )
-<<<<<<< HEAD
+            if "Audio" in self.data_interface_objects:
+                self.data_interface_objects["Trials"].align_by_interpolation(
+                    unaligned_timestamps=nsp_analog_clock,
+                    aligned_timestamps=redis_analog_clock,
+                    clock="nsp_analog",
+                )
         # align other ecephys data
         exclude_interfaces = ["Recording", "Audio", "Sorting", "Trials"]
         for name, interface in self.data_interface_objects.items():
@@ -139,14 +136,6 @@
                     )
                 else:
                     interface.set_aligned_timestamps(None, nsp=True)
-=======
-            if "Audio" in self.data_interface_objects:
-                self.data_interface_objects["Trials"].align_by_interpolation(
-                    unaligned_timestamps=nsp_analog_clock,
-                    aligned_timestamps=redis_analog_clock,
-                    clock="nsp_analog",
-                )
->>>>>>> 60fdd7d7
         # align other data fields
         if "PhonemeLogits" in self.data_interface_objects:
             self.data_interface_objects["PhonemeLogits"].set_aligned_starting_time(-self.session_start_time)
