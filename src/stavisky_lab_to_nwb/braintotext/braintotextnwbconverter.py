--- conflicted
+++ resolved
@@ -8,11 +8,8 @@
 from stavisky_lab_to_nwb.general_interfaces import (
     StaviskyTemporalAlignmentInterface,
     StaviskyRecordingInterface,
-<<<<<<< HEAD
+    StaviskySortingInterface,
     StaviskySpikingBandPowerInterface,
-=======
-    StaviskySortingInterface,
->>>>>>> 712552cc
 )
 
 from stavisky_lab_to_nwb.braintotext import (
