--- conflicted
+++ resolved
@@ -35,20 +35,9 @@
         self.session_start_time = session_start_time
 
     def temporally_align_data_interfaces(self):
-<<<<<<< HEAD
         if "PhonemeLogits" in self.data_interface_objects:
             self.data_interface_objects["PhonemeLogits"].set_aligned_starting_time(-self.session_start_time)
         if "DecodedText" in self.data_interface_objects:
             self.data_interface_objects["DecodedText"].set_aligned_starting_time(-self.session_start_time)
-        # if self.session_start_time != 0.0:
-        #     self.data_interface_objects["Recording"].set_aligned_starting_time(-self.session_start_time)
-        #     self.data_interface_objects["SpikingBandPower1ms"].set_aligned_starting_time(-self.session_start_time)
-        #     self.data_interface_objects["SpikingBandPower20ms"].set_aligned_starting_time(-self.session_start_time)
-        #     self.data_interface_objects["Sorting"].set_aligned_starting_time(-self.session_start_time)
-        # self.data_interface_objects["Sorting"].set_aligned_timestamps(
-        #     self.data_interface_objects["Recording"].get_timestamps()[::30]
-        # )
-=======
         if "Trials" in self.data_interface_objects:
-            self.data_interface_objects["Trials"].set_aligned_starting_time(-self.session_start_time, clock="redis")
->>>>>>> 100b7ca0
+            self.data_interface_objects["Trials"].set_aligned_starting_time(-self.session_start_time, clock="redis")