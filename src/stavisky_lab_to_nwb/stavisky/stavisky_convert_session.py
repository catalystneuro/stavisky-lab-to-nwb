"""Primary script to run to convert an entire session for of data using the NWBConverter."""
from pathlib import Path
from typing import Union
import datetime
from zoneinfo import ZoneInfo
import redis
import numpy as np

from neuroconv.utils import load_dict_from_file, dict_deep_update

from stavisky_lab_to_nwb.stavisky import StaviskyNWBConverter


def session_to_nwb(port: int, host: str, output_dir_path: Union[str, Path], stub_test: bool = False):
    # Instantiate Redis client and check connection
    r = redis.Redis(port=port, host=host)
    r.ping()

    # Extract session metadata
    rdb_metadata = r.xrange("metadata")[0][1]
    session_start_time = np.frombuffer(rdb_metadata[b"startTime"], dtype=np.float64).item()

    # Prepare output path
    output_dir_path = Path(output_dir_path)
    if stub_test:
        output_dir_path = output_dir_path / "nwb_stub"
    output_dir_path.mkdir(parents=True, exist_ok=True)

    session_id = rdb_metadata[b"session_name"].decode("UTF-8")
    nwbfile_path = output_dir_path / f"{session_id}.nwb"

    # Configure conversion
    source_data = dict()
    conversion_options = dict()

    # Add Recording
    source_data.update(
        dict(
            Recording=dict(
                port=port,
                host=host,
                stream_name="continuousNeural",
                data_key="samples",
                dtype="int16",
                frames_per_entry=30,
                timestamp_source="redis",
                timestamp_kwargs={"smoothing_window": "max", "chunk_size": 50000},
                gain_to_uv=100.0,
                channel_dim=1,
            )
        )
    )
    conversion_options.update(
        dict(
            Recording=dict(
                iterator_opts=dict(
                    buffer_gb=0.1,  # may need to reduce depending on machine
                )
            )
        )
    )

    # Add Sorting
    # source_data.update(dict(Sorting=dict()))
    # conversion_options.update(dict(Sorting=dict()))

    # Add SpikingBandPower 1 ms resolution
    source_data.update(
        dict(
            SpikingBandPower1ms=dict(
                port=port,
                host=host,
                stream_name="neuralFeatures_1ms",
                data_key="spike_band_power",
                ts_key="spiking_band_power_1ms",
            )
        )
    )
    conversion_options.update(
        dict(
            SpikingBandPower1ms=dict(
                stub_test=stub_test,
                smooth_timestamps=True,
                chunk_size=10000,
            )
        )
    )

    # Add SpikingBandPower 20 ms resolution
    source_data.update(
        dict(
            SpikingBandPower20ms=dict(
                port=port,
                host=host,
                stream_name="binnedFeatures_20ms",
                data_key="spike_band_power_bin",
                ts_key="spiking_band_power_20ms",
            )
        )
    )
    conversion_options.update(
        dict(
            SpikingBandPower20ms=dict(
                stub_test=stub_test,
                smooth_timestamps=True,
                chunk_size=1000,
            )
        )
    )

    # Add Trials
    source_data.update(dict(Trials=dict(port=port, host=host)))
    conversion_options.update(dict(Trials=dict(stub_test=stub_test)))

    # Add Decoding
    source_data.update(dict(PhonemeLogits=dict(port=port, host=host)))
    conversion_options.update(dict(PhonemeLogits=dict()))
    source_data.update(dict(DecodedText=dict(port=port, host=host)))
    conversion_options.update(dict(DecodedText=dict()))

    converter = StaviskyNWBConverter(source_data=source_data, session_start_time=session_start_time)

    # Add datetime to conversion
    metadata = converter.get_metadata()
    date = datetime.datetime.fromtimestamp(session_start_time).astimezone(tz=ZoneInfo("US/Pacific"))
    metadata["NWBFile"]["session_start_time"] = date

    # Add subject ID
    subject = rdb_metadata[b"participant"].decode("UTF-8")
    metadata["Subject"]["subject_id"] = subject

    # Add session info
    metadata["NWBFile"]["session_id"] = session_id
    session_description = (
        f"{rdb_metadata[b'session_description'].decode('UTF-8').strip()}. "
        + f"Block {rdb_metadata[b'block_num'].decode('UTF-8').strip()}: "
        + f"{rdb_metadata[b'block_description'].decode('UTF-8').strip()}"
    )
    metadata["NWBFile"]["session_description"] = session_description

    # Close Redis client
    r.close()

    # Update default metadata with the editable in the corresponding yaml file
    editable_metadata_path = Path(__file__).parent / "stavisky_metadata.yaml"
    editable_metadata = load_dict_from_file(editable_metadata_path)
    metadata = dict_deep_update(metadata, editable_metadata)

    # Run conversion
    converter.run_conversion(metadata=metadata, nwbfile_path=nwbfile_path, conversion_options=conversion_options)


if __name__ == "__main__":
    # Parameters for conversion
    port = 6379
    host = "localhost"
<<<<<<< HEAD
    output_dir_path = Path("~/conversion_nwb/stavisky-lab-to-nwb/stavisky_recording/").expanduser()
=======
    output_dir_path = Path("~/conversion_nwb/stavisky-lab-to-nwb/stavisky_sbp/").expanduser()
>>>>>>> 15d6d254
    stub_test = False

    session_to_nwb(
        port=port,
        host=host,
        output_dir_path=output_dir_path,
        stub_test=stub_test,
    )<|MERGE_RESOLUTION|>--- conflicted
+++ resolved
@@ -154,11 +154,7 @@
     # Parameters for conversion
     port = 6379
     host = "localhost"
-<<<<<<< HEAD
     output_dir_path = Path("~/conversion_nwb/stavisky-lab-to-nwb/stavisky_recording/").expanduser()
-=======
-    output_dir_path = Path("~/conversion_nwb/stavisky-lab-to-nwb/stavisky_sbp/").expanduser()
->>>>>>> 15d6d254
     stub_test = False
 
     session_to_nwb(
