"""Primary script to run to convert an entire session for of data using the NWBConverter."""
from pathlib import Path
from typing import Union
import datetime
from zoneinfo import ZoneInfo
import redis
import numpy as np

from neuroconv.utils import load_dict_from_file, dict_deep_update

from stavisky_lab_to_nwb.stavisky import StaviskyNWBConverter


def session_to_nwb(port: int, host: str, output_dir_path: Union[str, Path], stub_test: bool = False):
    # Instantiate Redis client and check connection
    r = redis.Redis(port=port, host=host)
    r.ping()

    # Extract session metadata
    rdb_metadata = r.xrange("metadata")[0][1]
    start_time = np.frombuffer(rdb_metadata[b"startTime"], dtype=np.float64).item()

    # Prepare output path
    output_dir_path = Path(output_dir_path)
    if stub_test:
        output_dir_path = output_dir_path / "nwb_stub"
    output_dir_path.mkdir(parents=True, exist_ok=True)

    session_id = rdb_metadata[b"session_name"].decode("UTF-8")
    nwbfile_path = output_dir_path / f"{session_id}.nwb"

    # Configure conversion
    source_data = dict()
    conversion_options = dict()

    # Add Recording
    source_data.update(
        dict(
            Recording=dict(
                port=port,
                host=host,
                stream_name="continuousNeural",
                data_key="samples",
                dtype="int16",
                channel_count=256,
                frames_per_entry=30,
                start_time=start_time,
                timestamp_source="redis",
                timestamp_kwargs={"smoothing_window": "max", "chunk_size": 50000},
                gain_to_uv=100.0,
                channel_dim=1,
            )
        )
    )
    conversion_options.update(dict(Recording=dict()))

    # Add Sorting
    # source_data.update(dict(Sorting=dict()))
    # conversion_options.update(dict(Sorting=dict()))

    # Add Trials
    source_data.update(dict(Trials=dict(port=port, host=host)))
    conversion_options.update(dict(Trials=dict(stub_test=stub_test)))

    # Add Decoding
    source_data.update(dict(PhonemeLogits=dict(port=port, host=host)))
    conversion_options.update(dict(PhonemeLogits=dict()))
    source_data.update(dict(DecodedText=dict(port=port, host=host)))
    conversion_options.update(dict(DecodedText=dict()))

    converter = StaviskyNWBConverter(source_data=source_data)

    # Add datetime to conversion
    metadata = converter.get_metadata()
<<<<<<< HEAD
    date = datetime.datetime.fromtimestamp(start_time).replace(tzinfo=ZoneInfo("US/Pacific"))
=======
    date = datetime.datetime.fromtimestamp(
        np.frombuffer(rdb_metadata[b"startTime"], dtype=np.float64).item()
    ).astimezone(tz=ZoneInfo("US/Pacific"))
>>>>>>> 8b016973
    metadata["NWBFile"]["session_start_time"] = date

    # Add subject ID
    subject = rdb_metadata[b"participant"].decode("UTF-8")
    metadata["Subject"]["subject_id"] = subject

    # Add session info
    metadata["NWBFile"]["session_id"] = session_id
    session_description = (
        f"{rdb_metadata[b'session_description'].decode('UTF-8').strip()}. "
        + f"Block {rdb_metadata[b'block_num'].decode('UTF-8').strip()}: "
        + f"{rdb_metadata[b'block_description'].decode('UTF-8').strip()}"
    )
    metadata["NWBFile"]["session_description"] = session_description

    # Close Redis client
    r.close()

    # Update default metadata with the editable in the corresponding yaml file
    editable_metadata_path = Path(__file__).parent / "stavisky_metadata.yaml"
    editable_metadata = load_dict_from_file(editable_metadata_path)
    metadata = dict_deep_update(metadata, editable_metadata)

    # Run conversion
    converter.run_conversion(metadata=metadata, nwbfile_path=nwbfile_path, conversion_options=conversion_options)


if __name__ == "__main__":
    # Parameters for conversion
    port = 6379
    host = "localhost"
<<<<<<< HEAD
    output_dir_path = Path("~/conversion_nwb/stavisky-lab-to-nwb/stavisky_recording/").expanduser()
=======
    output_dir_path = Path("~/conversion_nwb/stavisky-lab-to-nwb/stavisky_decoding/").expanduser()
>>>>>>> 8b016973
    stub_test = False

    session_to_nwb(
        port=port,
        host=host,
        output_dir_path=output_dir_path,
        stub_test=stub_test,
    )<|MERGE_RESOLUTION|>--- conflicted
+++ resolved
@@ -72,13 +72,7 @@
 
     # Add datetime to conversion
     metadata = converter.get_metadata()
-<<<<<<< HEAD
     date = datetime.datetime.fromtimestamp(start_time).replace(tzinfo=ZoneInfo("US/Pacific"))
-=======
-    date = datetime.datetime.fromtimestamp(
-        np.frombuffer(rdb_metadata[b"startTime"], dtype=np.float64).item()
-    ).astimezone(tz=ZoneInfo("US/Pacific"))
->>>>>>> 8b016973
     metadata["NWBFile"]["session_start_time"] = date
 
     # Add subject ID
@@ -110,11 +104,7 @@
     # Parameters for conversion
     port = 6379
     host = "localhost"
-<<<<<<< HEAD
     output_dir_path = Path("~/conversion_nwb/stavisky-lab-to-nwb/stavisky_recording/").expanduser()
-=======
-    output_dir_path = Path("~/conversion_nwb/stavisky-lab-to-nwb/stavisky_decoding/").expanduser()
->>>>>>> 8b016973
     stub_test = False
 
     session_to_nwb(
