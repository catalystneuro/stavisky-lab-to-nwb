--- conflicted
+++ resolved
@@ -101,8 +101,9 @@
 
 Each data interface is defined in `braintotextnwbconverter.py`, where `BrainToTextNWBConverter.data_interface_classes` specifies the class for each interface. Each top-level entry in `braintotext_conversion.yml` corresponds to one of these interfaces, with sub-dictionaries `source_data` for instantiating the class and `conversion_options` for configuring how it converts the data. For each interface, you can find more documentation on the accepted kwargs in their respective files, specifically their `__init__` functions for `source_data` and their `add_to_nwbfile` functions for `conversion_options`.
 
-<<<<<<< HEAD
-The directory might contain other files that are necessary for the conversion but those are the central ones.
+To change the configuration for `session_to_nwb`, you can modify `braintotext_conversion.yml`, create a new YAML file and point to it with the `conversion_config_path` argument, or override specific kwargs programmatically with the `source_data` and `conversion_options` arguments. To remove certain data interfaces from the conversion, you can again modify/create YAML files to comment out or remove particular interfaces, or you can use the `exclude_interfaces` argument. Note that you do not need to edit `braintotextnwbconverter.py`, since interfaces will simply not be instantiated if no source data is provided for them ,even if they are still in `BrainToTextNWBConverter.data_interface_classes`. In general, we recommend using YAML files to modify the conversion.
+
+
 
 ## Interactive data visualizations
 
@@ -126,6 +127,3 @@
 The `DecodingOutputWidget` displays the phoneme probabilities and the words predicted by the decoder RNN and language model at each step.
 
 https://github.com/catalystneuro/stavisky-lab-to-nwb/assets/64850082/acb5d835-2902-4f3f-9741-1dcc1f323324
-=======
-To change the configuration for `session_to_nwb`, you can modify `braintotext_conversion.yml`, create a new YAML file and point to it with the `conversion_config_path` argument, or override specific kwargs programmatically with the `source_data` and `conversion_options` arguments. To remove certain data interfaces from the conversion, you can again modify/create YAML files to comment out or remove particular interfaces, or you can use the `exclude_interfaces` argument. Note that you do not need to edit `braintotextnwbconverter.py`, since interfaces will simply not be instantiated if no source data is provided for them ,even if they are still in `BrainToTextNWBConverter.data_interface_classes`. In general, we recommend using YAML files to modify the conversion.
->>>>>>> b07760e1
